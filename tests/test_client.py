--- conflicted
+++ resolved
@@ -63,7 +63,6 @@
     url: str = os.environ.get("SUPABASE_TEST_URL")
     key: str = os.environ.get("SUPABASE_TEST_KEY")
     supabase: Client = create_client(url, key)
-<<<<<<< HEAD
     data = supabase.table("countries").select("*")
 
 
@@ -72,7 +71,6 @@
     url: str = os.environ.get("SUPABASE_TEST_URL")
     key: str = os.environ.get("SUPABASE_TEST_KEY")
     supabase: Client = create_client(url, key)
-=======
     # TODO(fedden): Add this set back in (and expand on it) when postgrest and
     #               realtime libs are working.
     data = supabase.table("countries").select("*").execute()
@@ -103,5 +101,4 @@
     # Ensure we've added a row remotely.
     assert current_length == previous_length + 1
     # Check returned result for insert was valid.
-    assert result.get("status_code", 400) == 201
->>>>>>> 268bfe50
+    assert result.get("status_code", 400) == 201
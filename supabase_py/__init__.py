--- conflicted
+++ resolved
@@ -4,9 +4,5 @@
 # Open up the client and function as an easy import.
 from .client import Client, create_client
 
-<<<<<<< HEAD
-__version__ = "0.0.1"
-=======
 
-__version__ = "0.0.2"
->>>>>>> 268bfe50
+__version__ = "0.0.2"